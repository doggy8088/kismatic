--- conflicted
+++ resolved
@@ -82,7 +82,6 @@
 	Master         MasterNodeGroup
 	Worker         NodeGroup
 	Ingress        OptionalNodeGroup
-<<<<<<< HEAD
 	Storage        OptionalNodeGroup
 	NFS            NFS
 }
@@ -99,7 +98,6 @@
 	DistributionCount int
 	// AllowAddresses is a list of address wildcards that have access to the volume
 	AllowAddresses []string
-=======
 }
 
 type SSHConnection struct {
@@ -174,5 +172,4 @@
 		return &nodes[0]
 	}
 	return nil
->>>>>>> 9df1c8a4
 }