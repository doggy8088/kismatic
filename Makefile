--- conflicted
+++ resolved
@@ -16,13 +16,8 @@
 GLIDE_VERSION = v0.12.3
 ANSIBLE_VERSION = 2.3.0.0
 PROVISIONER_VERSION = v1.6.1
-<<<<<<< HEAD
-KUBERANG_VERSION = v1.2.1
+KUBERANG_VERSION = v1.2.2
 GO_VERSION = 1.8.3
-=======
-KUBERANG_VERSION = v1.2.2
-GO_VERSION = 1.8.0
->>>>>>> 3b92c5a3
 KUBECTL_VERSION = v1.8.0
 HELM_VERSION = v2.6.1
 
