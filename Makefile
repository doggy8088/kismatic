--- conflicted
+++ resolved
@@ -17,11 +17,7 @@
 ANSIBLE_VERSION = 2.3.0.0
 PROVISIONER_VERSION = v1.6.1
 KUBERANG_VERSION = v1.2.2
-<<<<<<< HEAD
-GO_VERSION = 1.8.0
-=======
 GO_VERSION = 1.8.3
->>>>>>> c3160f8a
 KUBECTL_VERSION = v1.8.0
 HELM_VERSION = v2.6.1
 
